--- conflicted
+++ resolved
@@ -184,12 +184,9 @@
     GRUB_VIDEO_DRIVER_EFI_GOP,
     GRUB_VIDEO_DRIVER_SM712,
     GRUB_VIDEO_DRIVER_VGA,
-<<<<<<< HEAD
+    GRUB_VIDEO_DRIVER_CIRRUS,
+    GRUB_VIDEO_DRIVER_BOCHS,
     GRUB_VIDEO_DRIVER_SDL
-=======
-    GRUB_VIDEO_DRIVER_CIRRUS,
-    GRUB_VIDEO_DRIVER_BOCHS
->>>>>>> 0e489b82
   } grub_video_driver_id_t;
 
 typedef enum grub_video_adapter_prio
