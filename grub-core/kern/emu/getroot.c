--- conflicted
+++ resolved
@@ -651,7 +651,6 @@
 #ifdef HAVE_DEVICE_MAPPER
 
 static int
-<<<<<<< HEAD
 grub_util_open_dm (const char *os_dev, struct dm_tree **tree,
 		   struct dm_tree_node **node)
 {
@@ -714,49 +713,6 @@
     if (!grub_util_open_dm (os_dev, &tree, &node))
       return 0;
 
-=======
-grub_util_is_lvm (const char *os_dev)
-{
-  if ((strncmp ("/dev/mapper/", os_dev, 12) != 0))
-    return 0;
-  
-#ifdef HAVE_DEVICE_MAPPER
-  {
-    struct dm_tree *tree;
-    uint32_t maj, min;
-    struct dm_tree_node *node = NULL;
-    const char *node_uuid;
-    struct stat st;
-
-    if (stat (os_dev, &st) < 0)
-      return 0;
-
-    tree = dm_tree_create ();
-    if (! tree)
-      {
-	grub_printf ("Failed to create tree\n");
-	grub_dprintf ("hostdisk", "dm_tree_create failed\n");
-	return 0;
-      }
-
-    maj = major (st.st_rdev);
-    min = minor (st.st_rdev);
-
-    if (! dm_tree_add_dev (tree, maj, min))
-      {
-	grub_dprintf ("hostdisk", "dm_tree_add_dev failed\n");
-	dm_tree_free (tree);
-	return 0;
-      }
-
-    node = dm_tree_find_node (tree, maj, min);
-    if (! node)
-      {
-	grub_dprintf ("hostdisk", "dm_tree_find_node failed\n");
-	dm_tree_free (tree);
-	return 0;
-      }
->>>>>>> 1c358e59
     node_uuid = dm_tree_node_get_uuid (node);
     if (! node_uuid)
       {
