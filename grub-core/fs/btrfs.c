--- conflicted
+++ resolved
@@ -27,13 +27,9 @@
 #include <grub/lib/crc.h>
 #include <grub/deflate.h>
 
-<<<<<<< HEAD
 GRUB_MOD_LICENSE ("GPLv3+");
 
-#define BTRFS_SIGNATURE "_BHRfS_M"
-=======
 #define GRUB_BTRFS_SIGNATURE "_BHRfS_M"
->>>>>>> c7ba1ba6
 
 typedef grub_uint8_t grub_btrfs_checksum_t[0x20];
 typedef grub_uint16_t grub_btrfs_uuid_t[8];
@@ -1467,13 +1463,10 @@
     .read = grub_btrfs_read,
     .close = grub_btrfs_close,
     .uuid = grub_btrfs_uuid,
-<<<<<<< HEAD
+    .label = grub_btrfs_label,
 #ifdef GRUB_UTIL
     .reserved_first_sector = 1,
 #endif
-=======
-    .label = grub_btrfs_label,
->>>>>>> c7ba1ba6
   };
 
 GRUB_MOD_INIT(btrfs)
