--- conflicted
+++ resolved
@@ -1432,7 +1432,6 @@
 };
 
 module = {
-<<<<<<< HEAD
   name = net;
   common = net/net.c;
   common = net/ip.c;
@@ -1458,7 +1457,9 @@
   name = emunet;
   emu = net/drivers/emu/emunet.c;
   enable = ieee1275;
-=======
+};
+
+module = {
   name = legacycfg;
   common = commands/legacycfg.c;
   common = lib/legacy_parse.c;
@@ -1496,5 +1497,4 @@
   name = keylayouts;
   common = commands/keylayouts.c;
   enable = videomodules;
->>>>>>> 7835dfd3
 };