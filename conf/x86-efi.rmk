# -*- makefile -*-

<<<<<<< HEAD
=======
# Utilities.
bin_UTILITIES = grub-mkimage

# For grub-mkimage.
grub_mkimage_SOURCES = gnulib/progname.c util/i386/efi/grub-mkimage.c \
	util/misc.c kern/emu/misc.c util/resolve.c
util/i386/efi/grub-mkimage.c_DEPENDENCIES = Makefile

>>>>>>> f4fc97d0
# Scripts.
sbin_SCRIPTS = grub-install

# For grub-install.
grub_install_SOURCES = util/i386/efi/grub-install.in

bin_SCRIPTS += grub-mkrescue
grub_mkrescue_SOURCES = util/grub-mkrescue.in

# Modules.
pkglib_PROGRAMS = kernel.img
pkglib_MODULES = chain.mod appleldr.mod \
	linux.mod halt.mod  \
	datetime.mod loadbios.mod \
	fixvideo.mod mmap.mod acpi.mod

# For kernel.img.
kernel_img_RELOCATABLE = yes
kernel_img_SOURCES = kern/$(target_cpu)/efi/startup.S kern/main.c kern/device.c \
	kern/disk.c kern/dl.c kern/file.c kern/fs.c kern/err.c \
	kern/misc.c kern/mm.c kern/term.c \
	kern/rescue_parser.c kern/rescue_reader.c \
	kern/$(target_cpu)/dl.c kern/i386/efi/init.c kern/parser.c kern/partition.c \
	kern/env.c symlist.c kern/efi/efi.c kern/efi/init.c kern/efi/mm.c \
	term/efi/console.c disk/efi/efidisk.c \
	kern/time.c kern/list.c kern/handler.c kern/command.c kern/corecmd.c \
	kern/i386/tsc.c kern/i386/pit.c \
	kern/generic/rtc_get_time_ms.c \
	kern/generic/millisleep.c
ifeq ($(target_cpu),x86_64)
kernel_img_SOURCES += kern/x86_64/efi/callwrap.S
endif
kernel_img_HEADERS += efi/efi.h efi/time.h efi/disk.h i386/pit.h
kernel_img_CFLAGS = $(COMMON_CFLAGS)
kernel_img_ASFLAGS = $(COMMON_ASFLAGS)
kernel_img_LDFLAGS += $(COMMON_LDFLAGS)

# For acpi.mod.
acpi_mod_SOURCES = commands/acpi.c commands/efi/acpi.c
acpi_mod_CFLAGS = $(COMMON_CFLAGS)
acpi_mod_LDFLAGS = $(COMMON_LDFLAGS)

# For mmap.mod.
mmap_mod_SOURCES = mmap/mmap.c mmap/i386/uppermem.c mmap/i386/mmap.c \
		   mmap/efi/mmap.c
mmap_mod_CFLAGS = $(COMMON_CFLAGS)
mmap_mod_LDFLAGS = $(COMMON_LDFLAGS)

# For chain.mod.
chain_mod_SOURCES = loader/efi/chainloader.c
chain_mod_CFLAGS = $(COMMON_CFLAGS)
chain_mod_LDFLAGS = $(COMMON_LDFLAGS)

# For appleldr.mod.
appleldr_mod_SOURCES = loader/efi/appleloader.c
appleldr_mod_CFLAGS = $(COMMON_CFLAGS)
appleldr_mod_LDFLAGS = $(COMMON_LDFLAGS)

# For linux.mod.
ifeq ($(target_cpu), x86_64)
linux_mod_SOURCES = loader/i386/efi/linux.c loader/i386/linux_trampoline.S
linux_mod_CFLAGS = $(COMMON_CFLAGS)
linux_mod_ASFLAGS = $(COMMON_ASFLAGS)
linux_mod_LDFLAGS = $(COMMON_LDFLAGS)
else
linux_mod_SOURCES = loader/i386/efi/linux.c
linux_mod_CFLAGS = $(COMMON_CFLAGS)
linux_mod_ASFLAGS = $(COMMON_ASFLAGS)
linux_mod_LDFLAGS = $(COMMON_LDFLAGS)
endif

# For halt.mod.
halt_mod_SOURCES = commands/halt.c
halt_mod_CFLAGS = $(COMMON_CFLAGS)
halt_mod_LDFLAGS = $(COMMON_LDFLAGS)

# For datetime.mod
datetime_mod_SOURCES = lib/efi/datetime.c
datetime_mod_CFLAGS = $(COMMON_CFLAGS)
datetime_mod_LDFLAGS = $(COMMON_LDFLAGS)

# For loadbios.mod
loadbios_mod_SOURCES = commands/efi/loadbios.c
loadbios_mod_CFLAGS = $(COMMON_CFLAGS)
loadbios_mod_LDFLAGS = $(COMMON_LDFLAGS)

# For fixvideo.mod
fixvideo_mod_SOURCES = commands/efi/fixvideo.c
fixvideo_mod_CFLAGS = $(COMMON_CFLAGS)
fixvideo_mod_LDFLAGS = $(COMMON_LDFLAGS)

pkglib_MODULES += efi_uga.mod
efi_uga_mod_SOURCES = video/efi_uga.c
efi_uga_mod_CFLAGS = $(COMMON_CFLAGS)
efi_uga_mod_LDFLAGS = $(COMMON_LDFLAGS)

pkglib_MODULES += efi_gop.mod
efi_gop_mod_SOURCES = video/efi_gop.c
efi_gop_mod_CFLAGS = $(COMMON_CFLAGS)
efi_gop_mod_LDFLAGS = $(COMMON_LDFLAGS)

pkglib_MODULES += xnu.mod
xnu_mod_SOURCES = loader/xnu_resume.c loader/i386/xnu.c loader/i386/efi/xnu.c \
	loader/macho32.c loader/macho64.c loader/macho.c loader/xnu.c
xnu_mod_CFLAGS = $(COMMON_CFLAGS)
xnu_mod_LDFLAGS = $(COMMON_LDFLAGS)
xnu_mod_ASFLAGS = $(COMMON_ASFLAGS)

include $(srcdir)/conf/i386.mk
include $(srcdir)/conf/common.mk<|MERGE_RESOLUTION|>--- conflicted
+++ resolved
@@ -1,16 +1,5 @@
 # -*- makefile -*-
 
-<<<<<<< HEAD
-=======
-# Utilities.
-bin_UTILITIES = grub-mkimage
-
-# For grub-mkimage.
-grub_mkimage_SOURCES = gnulib/progname.c util/i386/efi/grub-mkimage.c \
-	util/misc.c kern/emu/misc.c util/resolve.c
-util/i386/efi/grub-mkimage.c_DEPENDENCIES = Makefile
-
->>>>>>> f4fc97d0
 # Scripts.
 sbin_SCRIPTS = grub-install
 
